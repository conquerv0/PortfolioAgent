--- conflicted
+++ resolved
@@ -6,15 +6,9 @@
 # ------------------------------------------------------------------
 from src.config.settings import PORTFOLIOS  
 
-<<<<<<< HEAD
-asset_class = "equity"  # fx, equity, bond, commodity
-PRED_FILE   = f"data/{asset_class}_weekly_predictions.csv"  
-PRICE_FILE  = f"data/{asset_class}_combined_features_weekly.csv"       # already saved
-=======
 asset_class = "fi"  # fx, equity, fi, commodity
 PRED_FILE   = f"data/predictions/{asset_class}_weekly_predictions.csv"  
 PRICE_FILE  = f"data/features/{asset_class}_combined_features_weekly.csv"       # already saved
->>>>>>> 78476039
 fx_tickers = [entry["etf"] for entry in PORTFOLIOS['fx'].get("currencies", [])]
 fi_tickers = [entry["etf"] for entry in PORTFOLIOS['bond'].get("treasuries", [])]
 equity_tickers = [entry["etf"] for entry in PORTFOLIOS["equity"].get("sectors", [])]
