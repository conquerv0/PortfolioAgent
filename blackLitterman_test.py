--- conflicted
+++ resolved
@@ -214,21 +214,9 @@
         
         q = pred_pivot.loc[current_date, asset_list].values.reshape(-1, 1)
         
-<<<<<<< HEAD
         confidences = conf_pivot.loc[current_date, asset_list].values
         
         # Update expected returns via BL
-=======
-        # # Update expected returns via BL
-        # q_daily = pred_pivot.loc[current_date, asset_list].values.flatten()
-
-        # # true weekly return ≈ (1 + daily_return)**5 – 1
-        # q_weekly = ((1 + q_daily)**5 - 1).reshape(-1, 1)
-
-        # updated_returns = black_litterman_update(pi, Sigma, q_weekly, confidences)
-
-        confidences = conf_pivot.loc[current_date, asset_list].values
->>>>>>> 78476039
         updated_returns = black_litterman_update(pi, Sigma, q, confidences)
         # bl_weights = max_sharpe_portfolio(Sigma, updated_returns, risk_free_rate=RISK_FREE_RATE)
         bl_weights = mean_variance_portfolio(Sigma, updated_returns, risk_aversion=RISK_AVERSION)
@@ -353,11 +341,7 @@
 # Main function
 def main():
     # Change asset_class to "fx", "fi", "equity", or "commodity" as needed
-<<<<<<< HEAD
-    asset_class = "equity"  # or "fi", "equity", "commodity" for other asset classes
-=======
-    asset_class = "fi"  # or "fi", "equity", "commodity" for other asset classes
->>>>>>> 78476039
+    asset_class = "fx"  # or "fi", "equity", "commodity" for other asset classes
     predictions, actual_data = load_data(asset_class=asset_class)
     
     if asset_class == "fx":
